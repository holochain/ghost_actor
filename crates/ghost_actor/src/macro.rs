/// Call `ghost_actor!` to generate the boilerplate for GhostActor implementations.
#[macro_export]
macro_rules! ghost_actor {
    // using @inner_ self references so we don't have to export / pollute
    // a bunch of sub macros.

    // -- inner_tx does some translation from our external macro api
    // -- to a simpler internal api

    (   @inner_tx
        $(#[$ameta:meta])*
        ($($avis:tt)*) actor $aname:ident<$aerr:ty> {
            $(
                $(#[$rmeta:meta])* fn $rname:ident ( $($pname:ident: $pty:ty),* $(,)? ) -> $rret:ty;
            )*
        }
    ) => {
        $crate::dependencies::paste::item! {
            $crate::ghost_actor! { @inner
                ($($ameta)*) ($($avis)*) $aname $aerr [$(
                    ($($rmeta)*) $rname [< $rname:camel >] $rret [$(
                        $pname $pty
                    )*]
                )*]
            }
        }
    };

    // -- the main entrypoint to our internal api
    // -- dispatches to sub functions

    (   @inner
        ($($ameta:meta)*) ($($avis:tt)*) $aname:ident $aerr:ty [$(
            ($($rmeta:meta)*) $rname:ident $rnamec:ident $rret:ty [$(
                $pname:ident $pty:ty
            )*]
        )*]
    ) => {
        $crate::dependencies::paste::item! {
            mod [< __ghost_actor_ $aname:snake _chan >] {
                use super::*;

                $crate::ghost_chan! { @inner
                    ($($ameta)*) (pub(super)) $aname $aerr [
                        $(
                            ($($rmeta)*) $rname $rnamec [< $aname Future >] <$rret> [$(
                                $pname $pty
                            )*]
                        )*

                        (doc = "internal 'custom' request type")
                        ghost_actor_custom GhostActorCustom ()
                        [ input Box<dyn ::std::any::Any + 'static + Send> ]

                        (doc = "internal 'internal' request type")
                        ghost_actor_internal GhostActorInternal ()
                        [ input Box<dyn ::std::any::Any + 'static + Send> ]

                        (doc = "internal 'shutdown' request type")
                        ghost_actor_shutdown GhostActorShutdown ()
                        [ ]
                    ]
                }
            }

            $crate::ghost_actor! { @inner_types
                ($($ameta)*) ($($avis)*) $aname $aerr [$(
                    ($($rmeta)*) $rname $rnamec $rret [$(
                        $pname $pty
                    )*]
                )*]
            }
            $crate::ghost_actor! { @inner_handler
                ($($ameta)*) ($($avis)*) $aname $aerr [$(
                    ($($rmeta)*) $rname $rnamec $rret [$(
                        $pname $pty
                    )*]
                )*]
            }
            $crate::ghost_actor! { @inner_sender
                ($($ameta)*) ($($avis)*) $aname $aerr [$(
                    ($($rmeta)*) $rname $rnamec $rret [$(
                        $pname $pty
                    )*]
                )*]
            }
            $crate::ghost_actor! { @inner_internal_sender
                ($($ameta)*) ($($avis)*) $aname $aerr [$(
                    ($($rmeta)*) $rname $rnamec $rret [$(
                        $pname $pty
                    )*]
                )*]
            }
        }
    };

    // -- some helper type aliases -- //

    (   @inner_types
        ($($ameta:meta)*) ($($avis:tt)*) $aname:ident $aerr:ty [$(
            ($($rmeta:meta)*) $rname:ident $rnamec:ident $rret:ty [$(
                $pname:ident $pty:ty
            )*]
        )*]
    ) => {
        $crate::dependencies::paste::item! {
            /// Result Type
            $($avis)* type [< $aname Result >] <T> = ::std::result::Result<T, $aerr>;

            /// Future Type.
            $($avis)* type [< $aname Future >] <T> = $crate::dependencies::must_future::MustBoxFuture<'static, [< $aname Result >] <T> >;

            /// Handler Result Type.
            $($avis)* type [< $aname HandlerResult >] <T> = ::std::result::Result<[< $aname Future >] <T>, $aerr>;
        }
    };

    // -- write the handler trait for implementing actors of this type -- //

    (   @inner_handler
        ($($ameta:meta)*) ($($avis:tt)*) $aname:ident $aerr:ty [$(
            ($($rmeta:meta)*) $rname:ident $rnamec:ident $rret:ty [$(
                $pname:ident $pty:ty
            )*]
        )*]
    ) => {
        $crate::dependencies::paste::item! {
            $(#[$ameta])*
            $($avis)* trait [< $aname Handler >] <
                C: 'static + Send,
                I: 'static + Send,
            > : 'static + Send {
                // -- api handlers -- //

                $(
                    $(#[$rmeta])*
                    fn [< handle_ $rname >] (
                        &mut self, $($pname: $pty,)*
                    ) -> [< $aname HandlerResult >]<$rret>;
                )*

                // -- provided -- //

                #[doc = "Gives actors a chance to handle any cleanup tasks before the actor is shut down. This provided function is a no-op."]
                fn handle_ghost_actor_shutdown(&mut self) {
                }

                #[allow(unused_variables)]
                #[doc = "Handle custom messages specific to this exact actor implementation. The provided implementation panics with unimplemented!"]
                fn handle_ghost_actor_custom(
                    &mut self, input: C,
                ) -> [< $aname Result >] <()> {
                    unimplemented!()
                }

                #[allow(unused_variables)]
                #[doc = "Handle internal messages specific to this exact actor implementation. The provided implementation panics with unimplemented!"]
                fn handle_ghost_actor_internal(
                    &mut self, input: I,
                ) -> [< $aname Result >] <()> {
                    unimplemented!()
                }
            }
        }
    };

    // -- write the sender that will be used to access actors of this type -- //

    (   @inner_sender
        ($($ameta:meta)*) ($($avis:tt)*) $aname:ident $aerr:ty [$(
            ($($rmeta:meta)*) $rname:ident $rnamec:ident $rret:ty [$(
                $pname:ident $pty:ty
            )*]
        )*]
    ) => {
        $crate::dependencies::paste::item! {
            // this is a helper struct

            #[doc = "ghost_actor_custom and ghost_actor_internal use this type to expose senders."]
            $($avis)* struct [< $aname Helper >] <'lt, C>
            where
                C: 'static + Send,
            {
                sender: &'lt mut $crate::dependencies::futures::channel::mpsc::Sender<[< __ghost_actor_ $aname:snake _chan >]::$aname>,
                is_internal: bool,
                phantom: ::std::marker::PhantomData<C>,
            }

            impl<C> $crate::ghost_chan::GhostChanSend<C> for [< $aname Helper >] <'_, C>
            where
                C: 'static + Send,
            {
                fn ghost_chan_send(&mut self, item: C) -> $crate::dependencies::must_future::MustBoxFuture<'_, $crate::GhostResult<()>> {
                    let input: Box<dyn ::std::any::Any + Send> = Box::new(item);

                    let send_fut = if self.is_internal {
                        [< __ghost_actor_ $aname:snake _chan >]::[< $aname Send >]::ghost_actor_internal(self.sender, input)
                    } else {
                        [< __ghost_actor_ $aname:snake _chan >]::[< $aname Send >]::ghost_actor_custom(self.sender, input)
                    };

                    $crate::dependencies::must_future::MustBoxFuture::new(async move {
                        send_fut.await.map_err(|e| {
                            $crate::GhostError::from(format!("{:?}", e))
                        })?;
                        Ok(())
                    })
                }
            }

            // the actual sender

            $(#[$ameta])*
            #[derive(Clone)]
            $($avis)* struct [< $aname Sender >] {
                sender: $crate::dependencies::futures::channel::mpsc::Sender<[< __ghost_actor_ $aname:snake _chan >]::$aname>,
            }

            impl [< $aname Sender >] {
                /// Library users will likely not use this function,
                /// look to the implementation of your actor for a simpler spawn.
                /// GhostActor implementors will use this to spawn handler tasks.
                pub async fn ghost_actor_spawn<'a, C, I, H, F>(
                    factory: F,
                ) -> [< $aname Result >]<(Self, $crate::GhostActorDriver)>
                where
                    C: 'static + Send,
                    I: 'static + Send,
                    H: [< $aname Handler >] <C, I>,
                    F: 'a + FnOnce([< $aname InternalSender >]<I>) -> $crate::dependencies::must_future::MustBoxFuture<'static, ::std::result::Result<H, $aerr>> + Send,
                {
                    let (send, mut recv) = $crate::dependencies::futures::channel::mpsc::channel(10);

                    let sender = Self {
                        sender: send,
                    };

                    let shutdown = ::std::sync::Arc::new(
                        ::std::sync::RwLock::new(false)
                    );

                    let internal_sender: [< $aname InternalSender >] <I> =
                        [< $aname InternalSender >] {
                            sender: Self::clone(&sender),
                            shutdown: shutdown.clone(),
                            phantom_i: ::std::marker::PhantomData,
                        };

                    let mut handler = factory(internal_sender).await?;

<<<<<<< HEAD
                    let driver_fut = $crate::dependencies::futures::future::FutureExt::boxed(async move {
=======
                    let driver_fut = $crate::dependencies::must_future::MustBoxFuture::new(async move {
>>>>>>> 848895e5
                        while let Some(proto) = $crate::dependencies::futures::stream::StreamExt::next(&mut recv).await {
                            match proto {
                                [< __ghost_actor_ $aname:snake _chan >]::$aname::GhostActorShutdown { span, respond } => {
                                    let _g = span.enter();
                                    *shutdown
                                        .write()
                                        .expect("can acquire shutdown RwLock")
                                        = true;
                                    respond.respond(Ok(()));
                                }
                                [< __ghost_actor_ $aname:snake _chan >]::$aname::GhostActorCustom { span, respond, input } => {
                                    let _g = span.enter();
                                    match input.downcast::<C>() {
                                        Ok(input) => {
                                            let result = handler.handle_ghost_actor_custom(*input);
                                            respond.respond(result);
                                        }
                                        Err(_) => {
                                            respond.respond(Err($crate::GhostError::InvalidCustomType.into()));
                                            return;
                                        }
                                    }
                                }
                                [< __ghost_actor_ $aname:snake _chan >]::$aname::GhostActorInternal { span, respond, input } => {
                                    let _g = span.enter();
                                    let input = input.downcast::<I>()
                                        // shouldn't happen -
                                        // we control the incoming types
                                        .expect("bad type sent into internal");
                                    let result = handler.handle_ghost_actor_internal(*input);
                                    respond.respond(result);
                                }
                                $(
                                    [< __ghost_actor_ $aname:snake _chan >]::$aname::$rnamec { span, respond, $($pname,)* } => {
                                        let _g = span.enter();
                                        let result = handler.[< handle_ $rname >](
                                            $($pname,)*
                                        );
                                        respond.respond(result);
                                    }
                                )*
                            };

                            if *shutdown.read().expect("can acquire shutdown RwLock") {
                                break;
                            }
                        }
                        handler.handle_ghost_actor_shutdown();
<<<<<<< HEAD
                    }).into();
=======
                    });
>>>>>>> 848895e5

                    Ok((
                        sender,
                        driver_fut,
                    ))
                }

                $(
                    $(#[$rmeta])*
                    pub async fn $rname (
                        &mut self, $($pname: $pty,)*
                    ) -> [< $aname Result >] <$rret> {
                        [< __ghost_actor_ $aname:snake _chan >]::[< $aname Send >]::$rname(
                            &mut self.sender, $($pname,)*
                        ).await?.await
                    }
                )*

                /// Send a custom message along to the ghost actor.
                pub fn ghost_actor_custom<C>(&mut self) -> [< $aname Helper >] <'_, C>
                where
                    C: 'static + Send
                {
                    [< $aname Helper >] {
                        sender: &mut self.sender,
                        is_internal: false,
                        phantom: ::std::marker::PhantomData,
                    }
                }

                /// Shutdown the actor.
                pub async fn ghost_actor_shutdown(&mut self) -> [< $aname Result >] <()> {
                    [< __ghost_actor_ $aname:snake _chan >]::[< $aname Send >]::ghost_actor_shutdown(&mut self.sender).await
                }
            }
        }
    };

    // -- write the "internal" sender that will have additional functinality -- //

    (   @inner_internal_sender
        ($($ameta:meta)*) ($($avis:tt)*) $aname:ident $aerr:ty [$(
            ($($rmeta:meta)*) $rname:ident $rnamec:ident $rret:ty [$(
                $pname:ident $pty:ty
            )*]
        )*]
    ) => {
        $crate::dependencies::paste::item! {
            /// InternalSender is used when creating an actor implementation.
            $($avis)* struct [< $aname InternalSender >] <I>
            where
                I: 'static + Send,
            {
                sender: [< $aname Sender >],
                shutdown: ::std::sync::Arc<::std::sync::RwLock<bool>>,
                phantom_i: ::std::marker::PhantomData<I>,
            }

            // have to manually impl so we don't introduce clone bound on `I`
            impl<I> ::std::clone::Clone for [< $aname InternalSender >] <I>
            where
                I: 'static + Send,
            {
                fn clone(&self) -> Self {
                    Self {
                        sender: self.sender.clone(),
                        shutdown: self.shutdown.clone(),
                        phantom_i: ::std::marker::PhantomData,
                    }
                }
            }

            impl<I> ::std::ops::Deref for [< $aname InternalSender >] <I>
            where
                I: 'static + Send,
            {
                type Target = [< $aname Sender >];

                fn deref(&self) -> &Self::Target {
                    &self.sender
                }
            }

            impl<I> ::std::ops::DerefMut for [< $aname InternalSender >] <I>
            where
                I: 'static + Send,
            {
                fn deref_mut(&mut self) -> &mut Self::Target {
                    &mut self.sender
                }
            }

            impl<I> [< $aname InternalSender >] <I>
            where
                I: 'static + Send,
            {
                /// Send an internal message back to our handler.
                pub fn ghost_actor_internal(&mut self) -> [< $aname Helper >] <'_, I> {
                    [< $aname Helper >] {
                        sender: &mut self.sender.sender,
                        is_internal: true,
                        phantom: ::std::marker::PhantomData,
                    }
                }

                /// Allows a handler to trigger shutdown of the actor task.
                /// All outstanding senders will receive cancel errors.
                /// Unlike `ghost_actor_shutdown()`, this call will cancel
                /// the actor task loop immediately.
                pub fn ghost_actor_shutdown_immediate(&mut self) {
                    *self.shutdown
                        .write()
                        .expect("can acquire shutdown RwLock")
                        = true;
                }
            }
        }
    };

    // -- visibility helpers - these are the arms users actually invoke -- //

    // specialized pub visibility
    (
        $(#[$ameta:meta])* pub ( $($avis:tt)* ) actor $($rest:tt)*
    ) => {
        $crate::ghost_actor! { @inner_tx
            $(#[$ameta])* (pub($($avis)*)) actor $($rest)*
        }
    };

    // generic pub visibility
    (
        $(#[$ameta:meta])* pub actor $($rest:tt)*
    ) => {
        $crate::ghost_actor! { @inner_tx
            $(#[$ameta])* (pub) actor $($rest)*
        }
    };

    // private visibility
    (
        $(#[$ameta:meta])* actor $($rest:tt)*
    ) => {
        $crate::ghost_actor! { @inner_tx
            $(#[$ameta])* () actor $($rest)*
        }
    };
}<|MERGE_RESOLUTION|>--- conflicted
+++ resolved
@@ -248,11 +248,7 @@
 
                     let mut handler = factory(internal_sender).await?;
 
-<<<<<<< HEAD
-                    let driver_fut = $crate::dependencies::futures::future::FutureExt::boxed(async move {
-=======
                     let driver_fut = $crate::dependencies::must_future::MustBoxFuture::new(async move {
->>>>>>> 848895e5
                         while let Some(proto) = $crate::dependencies::futures::stream::StreamExt::next(&mut recv).await {
                             match proto {
                                 [< __ghost_actor_ $aname:snake _chan >]::$aname::GhostActorShutdown { span, respond } => {
@@ -301,11 +297,7 @@
                             }
                         }
                         handler.handle_ghost_actor_shutdown();
-<<<<<<< HEAD
-                    }).into();
-=======
                     });
->>>>>>> 848895e5
 
                     Ok((
                         sender,

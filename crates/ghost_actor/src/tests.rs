#[cfg(test)]
mod tests {
    use crate::*;
    use futures::future::FutureExt;

    /// Custom example error type.
    #[derive(Debug, thiserror::Error)]
    pub enum MyError {
        /// custom errors must support `From<GhostError>`
        GhostError(#[from] GhostError),
    }

    /// This struct does not implement debug.
    pub struct NotDebug;

    impl std::fmt::Display for MyError {
        fn fmt(&self, f: &mut std::fmt::Formatter<'_>) -> std::fmt::Result {
            write!(f, "{:?}", self)
        }
    }

    ghost_chan! {
        /// custom chan
        pub chan MyCustomChan<MyError> {
            /// will respond with 'echo: input'.
            fn test_msg(input: String) -> String;
        }
    }

    ghost_chan! {
        /// custom chan
        pub chan MyInternalChan<MyError> {
            /// will respond with 'echo: input'.
            fn test_msg(input: String) -> String;
        }
    }

    ghost_actor! {
        /// this is my custom actor doc
        pub actor MyActor<MyError> {
            /// A test message, sends a String, receives a String.
            fn test_message(input: String) -> String;

            /// A test function, output adds 1 to input.
            fn add_one(input: u32) -> u32;

            /// Ensure we can take params that don't implement Debug.
            #[allow(dead_code)]
            fn req_not_debug(input: NotDebug) -> ();

            /// Makes an internal_sender request from outside. In reality, you'd never need a command like this.
            fn funky_internal(input: String) -> String;

            /// Calls internal ghost_actor_shutdown_immediate() command. In reality, you'd never need a command like this.
            fn funky_stop() -> ();
        }
    }

    /// An example implementation of the example MyActor GhostActor.
    struct MyActorImpl {
        internal_sender: MyActorInternalSender<MyInternalChan>,
        did_shutdown: std::sync::Arc<std::sync::atomic::AtomicBool>,
    }

    impl MyCustomChanHandler for MyActorImpl {
        fn handle_test_msg(
            &mut self,
            input: String,
        ) -> MyCustomChanHandlerResult<String> {
            Ok(async move { Ok(format!("custom respond to: {}", input)) }
                .boxed()
                .into())
        }
    }

    impl MyInternalChanHandler for MyActorImpl {
        fn handle_test_msg(
            &mut self,
            input: String,
        ) -> MyInternalChanHandlerResult<String> {
            Ok(async move { Ok(format!("internal respond to: {}", input)) }
                .boxed()
                .into())
        }
    }

    impl MyActorHandler<MyCustomChan, MyInternalChan> for MyActorImpl {
        fn handle_test_message(
            &mut self,
            input: String,
        ) -> MyActorHandlerResult<String> {
            Ok(async move { Ok(format!("echo: {}", input)) }.boxed().into())
        }

        fn handle_add_one(&mut self, input: u32) -> MyActorHandlerResult<u32> {
            Ok(async move { Ok(input + 1) }.boxed().into())
        }

        fn handle_req_not_debug(
            &mut self,
            _input: NotDebug,
        ) -> MyActorHandlerResult<()> {
            Ok(async move { Ok(()) }.boxed().into())
        }

        fn handle_funky_internal(
            &mut self,
            input: String,
        ) -> MyActorHandlerResult<String> {
            let mut i_s = self.internal_sender.clone();
            Ok(async move {
                Ok(i_s.ghost_actor_internal().test_msg(input).await.unwrap())
            }
            .boxed()
            .into())
        }

        fn handle_funky_stop(&mut self) -> MyActorHandlerResult<()> {
            self.internal_sender.ghost_actor_shutdown_immediate();
            Ok(async move { Ok(()) }.boxed().into())
        }

<<<<<<< HEAD
        fn handle_ghost_actor_custom(
            &mut self,
            input: MyCustomChan,
        ) -> MyActorResult<()> {
=======
        fn handle_ghost_actor_shutdown(&mut self) {
            self.did_shutdown
                .store(true, std::sync::atomic::Ordering::SeqCst);
        }

        fn handle_ghost_actor_custom(&mut self, input: MyCustomChan) -> MyActorResult<()> {
>>>>>>> 65308e17
            tokio::task::spawn(input.dispatch(self));
            Ok(())
        }

        fn handle_ghost_actor_internal(
            &mut self,
            input: MyInternalChan,
        ) -> MyActorResult<()> {
            tokio::task::spawn(input.dispatch(self));
            Ok(())
        }
    }

    impl MyActorImpl {
        /// Rather than using ghost_actor_spawn directly, use this simple spawn.
<<<<<<< HEAD
        pub async fn spawn() -> Result<MyActorSender, MyError> {
            let (sender, driver) =
                MyActorSender::ghost_actor_spawn(Box::new(|i_s| {
                    async move {
                        Ok(MyActorImpl {
                            internal_sender: i_s,
                        })
                    }
                    .boxed()
                    .into()
                }))
                .await?;
=======
        pub async fn spawn(
        ) -> Result<(MyActorSender, std::sync::Arc<std::sync::atomic::AtomicBool>), MyError>
        {
            let did_shutdown = std::sync::Arc::new(std::sync::atomic::AtomicBool::new(false));
            let did_shutdown_clone = did_shutdown.clone();
            let (sender, driver) = MyActorSender::ghost_actor_spawn(Box::new(|i_s| {
                async move {
                    Ok(MyActorImpl {
                        internal_sender: i_s,
                        did_shutdown,
                    })
                }
                .boxed()
                .into()
            }))
            .await?;
>>>>>>> 65308e17
            tokio::task::spawn(driver);
            Ok((sender, did_shutdown_clone))
        }
    }

    fn init_tracing() {
        let _ = tracing::subscriber::set_global_default(
            tracing_subscriber::FmtSubscriber::builder()
                .with_env_filter(
                    tracing_subscriber::EnvFilter::from_default_env(),
                )
                .compact()
                .finish(),
        );
    }

    #[tokio::test]
    async fn it_check_echo() {
        init_tracing();

        let (mut sender, _) = MyActorImpl::spawn().await.unwrap();

        assert_eq!(
            "echo: test",
            &sender.test_message("test".to_string()).await.unwrap(),
        );
    }

    #[tokio::test]
    async fn it_check_add_1() {
        init_tracing();

        let (mut sender, _) = MyActorImpl::spawn().await.unwrap();

        assert_eq!(43, sender.add_one(42).await.unwrap());
    }

    #[tokio::test]
    async fn it_check_custom() {
        init_tracing();

        let (mut sender, _) = MyActorImpl::spawn().await.unwrap();

        assert_eq!(
            "custom respond to: c_test",
            &sender
                .ghost_actor_custom::<MyCustomChan>()
                .test_msg("c_test".into())
                .await
                .unwrap()
        );
    }

    #[tokio::test]
    async fn it_check_internal() {
        init_tracing();

        let (mut sender, _) = MyActorImpl::spawn().await.unwrap();

        assert_eq!(
            "internal respond to: i_test",
            &sender.funky_internal("i_test".into()).await.unwrap(),
        );
    }

    #[tokio::test]
    async fn it_check_shutdown() {
        init_tracing();

        let (mut sender, did_shutdown) = MyActorImpl::spawn().await.unwrap();

        sender.ghost_actor_shutdown().await.unwrap();

        let res = format!("{:?}", sender.add_one(42).await);
        if &res
            != "Err(GhostError(SendError(SendError { kind: Disconnected })))"
            && &res != "Err(GhostError(ResponseError(Canceled)))"
        {
            panic!("expected send error");
        }

        assert!(did_shutdown.load(std::sync::atomic::Ordering::SeqCst));
    }

    #[tokio::test]
    async fn it_check_internal_shutdown() {
        init_tracing();

        let (mut sender, did_shutdown) = MyActorImpl::spawn().await.unwrap();

        sender.funky_stop().await.unwrap();

        let res = format!("{:?}", sender.add_one(42).await);
        if &res
            != "Err(GhostError(SendError(SendError { kind: Disconnected })))"
            && &res != "Err(GhostError(ResponseError(Canceled)))"
        {
            panic!("expected send error");
        }

        assert!(did_shutdown.load(std::sync::atomic::Ordering::SeqCst));
    }
}<|MERGE_RESOLUTION|>--- conflicted
+++ resolved
@@ -120,19 +120,15 @@
             Ok(async move { Ok(()) }.boxed().into())
         }
 
-<<<<<<< HEAD
-        fn handle_ghost_actor_custom(
-            &mut self,
-            input: MyCustomChan,
-        ) -> MyActorResult<()> {
-=======
         fn handle_ghost_actor_shutdown(&mut self) {
             self.did_shutdown
                 .store(true, std::sync::atomic::Ordering::SeqCst);
         }
 
-        fn handle_ghost_actor_custom(&mut self, input: MyCustomChan) -> MyActorResult<()> {
->>>>>>> 65308e17
+        fn handle_ghost_actor_custom(
+            &mut self,
+            input: MyCustomChan,
+        ) -> MyActorResult<()> {
             tokio::task::spawn(input.dispatch(self));
             Ok(())
         }
@@ -148,37 +144,25 @@
 
     impl MyActorImpl {
         /// Rather than using ghost_actor_spawn directly, use this simple spawn.
-<<<<<<< HEAD
-        pub async fn spawn() -> Result<MyActorSender, MyError> {
+        pub async fn spawn() -> Result<
+            (MyActorSender, std::sync::Arc<std::sync::atomic::AtomicBool>),
+            MyError,
+        > {
+            let did_shutdown =
+                std::sync::Arc::new(std::sync::atomic::AtomicBool::new(false));
+            let did_shutdown_clone = did_shutdown.clone();
             let (sender, driver) =
                 MyActorSender::ghost_actor_spawn(Box::new(|i_s| {
                     async move {
                         Ok(MyActorImpl {
                             internal_sender: i_s,
+                            did_shutdown,
                         })
                     }
                     .boxed()
                     .into()
                 }))
                 .await?;
-=======
-        pub async fn spawn(
-        ) -> Result<(MyActorSender, std::sync::Arc<std::sync::atomic::AtomicBool>), MyError>
-        {
-            let did_shutdown = std::sync::Arc::new(std::sync::atomic::AtomicBool::new(false));
-            let did_shutdown_clone = did_shutdown.clone();
-            let (sender, driver) = MyActorSender::ghost_actor_spawn(Box::new(|i_s| {
-                async move {
-                    Ok(MyActorImpl {
-                        internal_sender: i_s,
-                        did_shutdown,
-                    })
-                }
-                .boxed()
-                .into()
-            }))
-            .await?;
->>>>>>> 65308e17
             tokio::task::spawn(driver);
             Ok((sender, did_shutdown_clone))
         }
